--- conflicted
+++ resolved
@@ -78,7 +78,6 @@
         }
         res
     }
-<<<<<<< HEAD
 
     /// Checks that the current point is on the elliptic curve.
     pub fn is_on_curve(&self) -> bool {
@@ -90,8 +89,6 @@
 
         lhs == rhs
     }
-=======
->>>>>>> a484e440
 }
 
 impl<P: Parameters> Zero for GroupAffine<P> {
