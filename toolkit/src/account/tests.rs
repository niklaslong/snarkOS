--- conflicted
+++ resolved
@@ -10,11 +10,7 @@
     let private_key = PrivateKey::new(rng);
     assert!(private_key.is_ok());
 
-<<<<<<< HEAD
-    let expected_private_key = "AKey1zm4r3SatBhwyk681f3BXQMguhbrtUVmXDgzz4f6fDNiVhj84MDKarpNKTwpJrzEQ5FFoyAYXL3cWyrXNt3dSrw32FseE66etWaZBWWNTLAr32WKeNjB4Gt8nMFTuXg1JyUByJ";
-=======
     let expected_private_key = "AKEY1hES1RbMfbcybzaiwFYm7JnY1D1xNqaYF5vWPK5ejf2Nm";
->>>>>>> f356d0d5
     let candidate_private_key = private_key.unwrap().to_string();
 
     println!("{} == {}", expected_private_key, candidate_private_key);
@@ -27,11 +23,7 @@
     let address = Address::from(&private_key);
     assert!(address.is_ok());
 
-<<<<<<< HEAD
-    let expected_address = "aleo1ps5gw9yx3lkngl9kjdgrd47fzye6jy4ws4zj37njk446sn6euvrqzc4uqk";
-=======
     let expected_address = "aleo1p3nt2dk5w4hf007ruc88nxa5amnhufrm6lcet255a93ktw9905yqqeu4rg";
->>>>>>> f356d0d5
     let candidate_address = address.unwrap().to_string();
 
     println!("{} == {}", expected_address, candidate_address);
