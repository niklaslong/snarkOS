use snarkos_algorithms::{
    crh::{PedersenCompressedCRH, PedersenSize},
    define_merkle_tree_parameters,
};
use snarkos_curves::edwards_bls12::EdwardsProjective as EdwardsBls;
use snarkos_errors::objects::TransactionError;
use snarkos_models::objects::Transaction;
<<<<<<< HEAD
use snarkos_objects::{Block, BlockHeader, BlockHeaderHash, DPCTransactions, MerkleRootHash};
use snarkos_storage::LedgerStorage;
=======
use snarkos_storage::{test_data::*, LedgerStorage};

>>>>>>> 6087fb52
use std::sync::Arc;

#[derive(Debug, Clone, PartialEq, Eq)]
pub struct TestTx;

impl Transaction for TestTx {
    type Commitment = [u8; 32];
    type Memorandum = [u8; 32];
    type SerialNumber = [u8; 32];
    type Stuff = [u8; 32];

    fn old_serial_numbers(&self) -> &[Self::SerialNumber] {
        &[[0u8; 32]]
    }

    fn new_commitments(&self) -> &[Self::Commitment] {
        &[[0u8; 32]]
    }

    fn memorandum(&self) -> &Self::Memorandum {
        &[0u8; 32]
    }

    fn stuff(&self) -> &Self::Stuff {
        &[0u8; 32]
    }

    fn transaction_id(&self) -> Result<[u8; 32], TransactionError> {
        Ok([0u8; 32])
    }

    fn size(&self) -> usize {
        0
    }

    fn value_balance(&self) -> i64 {
        0
    }
}

impl ToBytes for TestTx {
    #[inline]
    fn write<W: Write>(&self, mut _writer: W) -> IoResult<()> {
        Ok(())
    }
}

impl FromBytes for TestTx {
    #[inline]
    fn read<R: Read>(mut _reader: R) -> IoResult<Self> {
        Ok(Self)
    }
}

#[derive(Clone, PartialEq, Eq, Hash)]
pub struct Size;
// `WINDOW_SIZE * NUM_WINDOWS` = 2 * 256 bits
impl PedersenSize for Size {
    const NUM_WINDOWS: usize = 4;
    const WINDOW_SIZE: usize = 128;
}

define_merkle_tree_parameters!(TestMerkleParams, PedersenCompressedCRH<EdwardsBls, Size>, 32);

type Store = LedgerStorage<TestTx, TestMerkleParams>;

#[cfg(test)]
mod tests {
    use super::*;

    #[test]
    pub fn test_initialize_blockchain() {
        let (blockchain, _): (Arc<Store>, _) = test_blockchain();

        assert_eq!(blockchain.get_latest_block_height(), 0);

        let _latest_block = blockchain.get_latest_block().unwrap();

        kill_storage_sync(blockchain);
    }

    #[test]
    pub fn remove_decrements_height() {
        let (blockchain, path) = initialize_test_blockchain();

        assert_eq!(blockchain.get_latest_block_height(), 0);

        // insert a block
        let block = Block {
            header: BlockHeader {
                difficulty_target: 100,
                nonce: 99,
                merkle_root_hash: MerkleRootHash([0; 32]),
                previous_block_hash: BlockHeaderHash([0; 32]),
                time: 123,
            },
            transactions: DPCTransactions::new(),
        };

        blockchain.insert_block(&block).unwrap();
        assert_eq!(blockchain.get_latest_block_height(), 1);

        // removing it decrements the chain's height
        blockchain.remove_latest_block().unwrap();
        assert_eq!(blockchain.get_latest_block_height(), 0);

        kill_storage_sync(blockchain, path);
    }

    #[test]
    pub fn test_storage() {
        let (blockchain, _): (Arc<Store>, _) = test_blockchain();

        blockchain.storage.storage.put(b"my key", b"my value").unwrap();

        match blockchain.storage.storage.get(b"my key") {
            Ok(Some(value)) => println!("retrieved value {}", String::from_utf8(value).unwrap()),
            Ok(None) => println!("value not found"),
            Err(e) => println!("operational problem encountered: {}", e),
        }

        assert!(blockchain.storage.storage.get(b"my key").is_ok());

        kill_storage_sync(blockchain);
    }

    #[test]
    pub fn test_storage_memory_pool() {
        let (blockchain, _): (Arc<Store>, _) = test_blockchain();
        let transactions_serialized = vec![0u8];

        assert!(blockchain.store_to_memory_pool(transactions_serialized.clone()).is_ok());
        assert!(blockchain.get_memory_pool().is_ok());
        assert_eq!(transactions_serialized, blockchain.get_memory_pool().unwrap());

        kill_storage_sync(blockchain);
    }

    #[test]
    pub fn test_storage_peer_book() {
        let (blockchain, _): (Arc<Store>, _) = test_blockchain();
        let peers_serialized = vec![0u8];

        assert!(blockchain.store_to_peer_book(peers_serialized.clone()).is_ok());
        assert!(blockchain.get_peer_book().is_ok());
        assert_eq!(peers_serialized, blockchain.get_peer_book().unwrap());

        kill_storage_sync(blockchain);
    }

    #[test]
    pub fn test_destroy_storage() {
        let mut path = std::env::temp_dir();
        path.push(random_storage_path());

        Store::destroy_storage(path).unwrap();
    }

    mod test_invalid {
        use super::*;

        #[test]
        pub fn test_invalid_block_addition() {
            let (blockchain, _): (Arc<Store>, _) = test_blockchain();

            let latest_block = blockchain.get_latest_block().unwrap();

            assert!(blockchain.insert_block(&latest_block).is_err());

            kill_storage_sync(blockchain);
        }

        #[test]
        pub fn test_invalid_block_removal() {
            let (blockchain, _): (Arc<Store>, _) = test_blockchain();

            assert!(blockchain.remove_latest_block().is_err());
            assert!(blockchain.remove_latest_blocks(5).is_err());

            kill_storage_sync(blockchain);
        }

        #[test]
        pub fn test_invalid_block_retrieval() {
            let (blockchain, _): (Arc<Store>, _) = test_blockchain();

            assert!(blockchain.get_block_from_block_num(2).is_err());
            assert!(blockchain.get_block_from_block_num(10).is_err());

            kill_storage_sync(blockchain);
        }
    }
}<|MERGE_RESOLUTION|>--- conflicted
+++ resolved
@@ -5,13 +5,9 @@
 use snarkos_curves::edwards_bls12::EdwardsProjective as EdwardsBls;
 use snarkos_errors::objects::TransactionError;
 use snarkos_models::objects::Transaction;
-<<<<<<< HEAD
 use snarkos_objects::{Block, BlockHeader, BlockHeaderHash, DPCTransactions, MerkleRootHash};
-use snarkos_storage::LedgerStorage;
-=======
 use snarkos_storage::{test_data::*, LedgerStorage};
 
->>>>>>> 6087fb52
 use std::sync::Arc;
 
 #[derive(Debug, Clone, PartialEq, Eq)]
@@ -95,7 +91,7 @@
 
     #[test]
     pub fn remove_decrements_height() {
-        let (blockchain, path) = initialize_test_blockchain();
+        let (blockchain, _): (Arc<Store>, _) = test_blockchain();
 
         assert_eq!(blockchain.get_latest_block_height(), 0);
 
@@ -118,7 +114,7 @@
         blockchain.remove_latest_block().unwrap();
         assert_eq!(blockchain.get_latest_block_height(), 0);
 
-        kill_storage_sync(blockchain, path);
+        kill_storage_sync(blockchain);
     }
 
     #[test]
